--- conflicted
+++ resolved
@@ -205,17 +205,9 @@
       return Automata.fromMatcher(
         Matcher.fromCharacterClassNode(expression as CharacterClassNode)
       );
-<<<<<<< HEAD
     case NodeType.Group:
       const node = expression as GroupNode;
       return group(visit(node.expression));
-=======
-    case NodeType.Group: {
-      const c = expression as GroupNode;
-      const auto = automataForNode(c.expression);
-      return group(auto);
-    }
->>>>>>> ff25f53d
     case NodeType.Assertion:
       return Automata.fromEpsilon();
     default:
